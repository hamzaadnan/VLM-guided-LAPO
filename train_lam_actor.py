import math
import uuid
import time
import yaml
import torch
import torchinfo
import pyrallis 
import wandb
import numpy as np
import torch.nn as nn
import gymnasium as gym
import torch.nn.functional as F

from PIL import Image
from tqdm import trange
from torch.utils.data import DataLoader
from torchvision.utils import make_grid
from dataclasses import dataclass, asdict, field
from torchvision.utils import make_grid

from src.nn import LAPO, ActionDecoder, ObsActionDecoder, Actor
from src.scheduler import linear_annealing_with_warmup
from src.data_classes import LAPOConfig, BCConfig, DecoderConfig
from src.utils import (
    DCSChunkedDataset,
    DCSChunkedHeatmapDataset,
    weighted_mse_loss,
    worker_init_fn,
    create_env_from_df,
    get_grad_norm,
    get_optim_groups,
    normalise_img,
    unnormalise_img,
    set_seed
)

torch.backends.cudnn.benchmark = True
torch.backends.cuda.matmul.allow_tf32 = True
torch.backends.cudnn.allow_tf32 = True


@dataclass
class Config:
    project: str = "weighted_lapo"
    group: str = "lapo_weighted"
    name: str = "lapo_weighted"
    seed: int = 0
    device: str = "cuda:0"
    lapo: LAPOConfig = field(default_factory=LAPOConfig)
    bc: BCConfig = field(default_factory=BCConfig)
    decoder: DecoderConfig = field(default_factory=DecoderConfig)

<<<<<<< HEAD
=======
    def __post_init__(self):
        self.name = f"{self.name}-{str(uuid.uuid4())}"

>>>>>>> 8fd23242

def train_lapo(config: LAPOConfig, DEVICE: str) -> LAPO:
    dataset = DCSChunkedHeatmapDataset(
        hdf5_path=config.data_path,
        frame_stack=config.frame_stack,
        max_offset=config.frame_stack,
    )
    dataloader = DataLoader(
        dataset=dataset,
        batch_size=config.batch_size,
        shuffle=True,
        num_workers=4,
        persistent_workers=True,
        worker_init_fn=worker_init_fn,
        pin_memory=True,
        drop_last=True,
    )

    lapo = LAPO(
        shape=(3 * config.frame_stack, dataset.img_hw, dataset.img_hw),
        latent_act_dim=config.latent_action_dim,
        encoder_scale=config.encoder_scale,
        encoder_channels=(16, 32, 64, 128, 256) if config.encoder_deep else (16, 32, 32),
        encoder_num_res_blocks=config.encoder_num_res_blocks
    ).to(DEVICE)

    if config.weighted:
        print("Using weighted loss to train LAM.")

    torchinfo.summary(
        lapo,
        input_size=[
            (1, 3 * config.frame_stack, dataset.img_hw, dataset.img_hw),
            (1, 3 * config.frame_stack, dataset.img_hw, dataset.img_hw)
        ]
    )

    optim = torch.optim.Adam(
        params=get_optim_groups(lapo, config.weight_decay),
        lr=config.learning_rate,
        fused=True
    )
    
    # Scheduler
    total_updates = len(dataloader) * config.num_epochs
    warmup_updates = len(dataloader) * config.warmup_epochs
    scheduler = linear_annealing_with_warmup(
        optimiser=optim,
        warmup_steps=warmup_updates,
        total_steps=total_updates
    )

<<<<<<< HEAD
    linear_probe = nn.Linear(config.latent_action_dim, dataset.act_dim).to(DEVICE)
=======
    linear_probe = nn.Sequential(
        nn.Linear(config.latent_action_dim, dataset.act_dim),
    ).to(DEVICE)
>>>>>>> 8fd23242
    probe_optim = torch.optim.Adam(linear_probe.parameters(), lr=config.learning_rate)


    start_time = time.time()
    total_tokens = 0
    total_steps = 0
    for epoch in trange(config.num_epochs, desc="Epochs"):
        lapo.train()
        for batch in dataloader:
            total_tokens += config.batch_size
            total_steps += 1

            obs, next_obs, future_obs, heatmaps, actions, _ = [b.to(DEVICE) for b in batch]
            obs = normalise_img(obs) # shape: [B, F * 3, H, W]
            next_obs = normalise_img(next_obs)
            future_obs = normalise_img(future_obs)

            with torch.autocast("cuda", dtype=torch.bfloat16):
                pred_next_obs, latent_action = lapo(obs, future_obs)
                if config.weighted:
                    loss = weighted_mse_loss(pred_next_obs, next_obs, heatmaps) # type: ignore
                else:
                    loss = F.mse_loss(pred_next_obs, next_obs) # type: ignore

            optim.zero_grad(set_to_none=True)
            loss.backward()
            optim.step()
            scheduler.step()

            with torch.autocast("cuda", dtype=torch.bfloat16):
                pred_action = linear_probe(latent_action.detach())
                probe_loss = F.mse_loss(pred_action, actions)

            probe_optim.zero_grad(set_to_none=True)
            probe_loss.backward()
            probe_optim.step()

            wandb.log(
                {
                    "lapo/mse_loss": loss.item(),
                    "lapo/action_probe_mse_loss": probe_loss.item(),
                    "lapo/throughput": total_tokens / (time.time() - start_time),
                    "lapo/learning_rate": scheduler.get_last_lr()[0],
                    "lapo/grad_norm": get_grad_norm(lapo),
                    "lapo/epoch": epoch,
                    "lapo/total_steps": total_steps
                }
            )
        
        obs_example = [unnormalise_img(next_obs[0, i : i + 3]) for i in range(0, 3 * config.frame_stack, 3)] # type: ignore
        next_obs_example = [unnormalise_img(pred_next_obs[0, i : i + 3]) for i in range(0, 3 * config.frame_stack, 3)] # type: ignore
        reconstruction_img = make_grid(obs_example + next_obs_example, nrow=config.frame_stack, padding=1) # type: ignore
        reconstruction_img = Image.fromarray(
            reconstruction_img.permute((1, 2, 0)).cpu().numpy().astype(np.uint8)
        )
        reconstruction_img = wandb.Image(reconstruction_img, caption="Top: True, Bottom: Predicted")

        loss_diff = [
            unnormalise_img(((pred_next_obs[0, i : i + 3] - next_obs[0, i : i + 3]) ** 2)) for i in range(0, 3 * config.frame_stack, 3) # type: ignore
        ] 
        loss_diff = make_grid(loss_diff, nrow=config.frame_stack, padding=1)
        loss_diff = Image.fromarray(
            loss_diff.permute((1, 2, 0)).cpu().numpy().astype(np.uint8)
        )
        loss_diff = wandb.Image(loss_diff, caption="Spatial Loss Difference")
        wandb.log(
            {
                "lapo/next_obs_pred": reconstruction_img,
                "lapo/loss_diff": loss_diff,
                "lapo/epoch": epoch,
                "lapo/total_steps": total_tokens
            }
        )
    return lapo

@torch.no_grad()
def evaluate_bc(
        env: gym.Env,
        actor: Actor,
        num_episodes: int,
        seed: int = 0,
        device: str = "cpu",
        action_decoder: nn.Module | None = None
    ) -> np.ndarray:
    returns = []
    for ep in trange(num_episodes, desc="Evaluating", leave=False):
        total_reward = 0.0
        obs, _ = env.reset(seed = seed + ep)
        done = False
        while not done:
            obs_ = torch.tensor(obs.copy(), device=device)[None] # shape: [1, 64, 64, F*C]
            obs_ = obs_.permute((0, 3, 1, 2))
            obs_ = normalise_img(obs_)
            action, obs_emb = actor(obs_)
            if action_decoder is not None:
                if isinstance(action_decoder, ObsActionDecoder):
                    action = action_decoder(action, obs_emb)
                else:
                    action = action_decoder(action)
            obs, reward, terminated, truncated, _ = env.step(
                action.squeeze().cpu().numpy()
            )
            done = terminated or truncated
            total_reward += float(reward) 
        returns.append(total_reward)
    return np.array(returns)

def train_bc(lam: LAPO, config: BCConfig, DEVICE: str) -> Actor:
    dataset = DCSChunkedDataset(
        hdf5_path=config.data_path,
        frame_stack=config.frame_stack,
    )
    dataloader = DataLoader(
        dataset=dataset,
        batch_size=config.batch_size,
        shuffle=True,
        num_workers=4,
        persistent_workers=True,
        pin_memory=True,
        worker_init_fn=worker_init_fn,
        drop_last=True,
    )
    eval_env = create_env_from_df(
        hdf5_path=config.data_path,
        backgrounds_path=config.dcs_backgrounds_path,
        frame_stack=config.frame_stack,
        backgrounds_split=config.dcs_backgrounds_split
    )
    print(f"Evaluation Env Observation Space: {eval_env.observation_space}")
    print(f"Evaluation Env Action Space: {eval_env.action_space}")

    num_actions = lam.latent_act_dim
    for p in lam.parameters():
        p.requires_grad_(False)
    lam.eval()

    actor = Actor(
        shape=(3 * config.frame_stack, dataset.img_hw, dataset.img_hw),
        num_actions=num_actions,
        encoder_scale=config.encoder_scale,
        encoder_channels=(16, 32, 64, 128, 256) if config.encoder_deep else (16, 32, 32),
        encoder_num_res_blocks=config.encoder_num_res_blocks,
        dropout=config.dropout
    ).to(DEVICE)

    optim = torch.optim.AdamW(
        params=get_optim_groups(actor, config.weight_decay),
        lr=config.learning_rate,
        fused=True
    )

    # Scheduler
    total_updates = len(dataloader) * config.num_epochs
    warmup_updates = len(dataloader) * config.warmup_epochs
    scheduler = linear_annealing_with_warmup(
        optimiser=optim,
        warmup_steps=warmup_updates,
        total_steps=total_updates
    )

    # Action Decoder
    print(f"Latent Action Dimension = {num_actions}")
    act_decoder = nn.Sequential(
        nn.Linear(num_actions, 16),
        nn.ReLU6(),
        nn.Linear(16, 16),
        nn.ReLU6(),
        nn.Linear(16, dataset.act_dim)
    ).to(DEVICE)
    act_decoder_optim = torch.optim.AdamW(
        params=act_decoder.parameters(),
        lr=config.learning_rate,
        fused=True
    )
    act_decoder_scheduler = linear_annealing_with_warmup(
        optimiser=act_decoder_optim,
        warmup_steps=warmup_updates, total_steps=total_updates
    )

    torchinfo.summary(
        actor,
        input_size=[
            (1, 3 * config.frame_stack, dataset.img_hw, dataset.img_hw)
        ]
    )
    
    start_time = time.time()
    total_tokens = 0
    total_steps = 0
    for epoch in trange(config.num_epochs, desc="Epochs"):
        actor.train()
        for batch in dataloader:
            total_tokens += config.batch_size
            total_steps += 1

            obs, next_obs, true_actions = [b.to(DEVICE) for b in batch]
            obs = normalise_img(obs)
            next_obs = normalise_img(next_obs)
            target_actions = lam.label(obs, next_obs)

            with torch.autocast("cuda", dtype=torch.bfloat16):
                pred_actions, _ = actor(obs)
                loss = F.mse_loss(pred_actions, target_actions)

            optim.zero_grad(set_to_none=True)
            loss.backward()
            optim.step()
            scheduler.step()

            with torch.autocast("cuda", dtype=torch.bfloat16):
                pred_true_actions = act_decoder(pred_actions.detach())
                decoder_loss = F.mse_loss(pred_true_actions, true_actions)
            
            act_decoder_optim.zero_grad(set_to_none=True)
            decoder_loss.backward()
            act_decoder_optim.step()
            act_decoder_scheduler.step()

            wandb.log(
                {
                    "bc/mse_loss": loss.item(),
                    "bc/throughput": total_tokens / (time.time() - start_time),
                    "bc/learning_rate": scheduler.get_last_lr()[0],
                    "bc/act_decoder_probe_mse_loss": decoder_loss.item(),
                    "bc/epoch": epoch,
                    "bc/total_steps": total_steps
                }
            )
        
    actor.eval()
    eval_returns = evaluate_bc(
        env=eval_env,
        actor=actor,
        num_episodes=config.eval_episodes,
        seed=config.eval_seed,
        device=DEVICE,
        action_decoder=act_decoder
    )

    wandb.log(
        {
            "bc/eval_returns_mean": eval_returns.mean(),
            "bc/eval_returns/std": eval_returns.std(),
            "bc/total_steps": total_steps
        }
    )

    return actor

def train_act_decoder(actor: Actor, config: DecoderConfig, bc_config: BCConfig, DEVICE: str) -> ActionDecoder | ObsActionDecoder:
    for p in actor.parameters():
        p.requires_grad_(False)
    actor.eval()

    dataset = DCSChunkedDataset(
        hdf5_path=config.data_path,
        frame_stack=bc_config.frame_stack
    )
    dataloader = DataLoader(
        dataset=dataset,
        batch_size=config.batch_size,
        shuffle=True,
        num_workers=4,
        persistent_workers=True,
        pin_memory=True,
        worker_init_fn=worker_init_fn,
        drop_last=True,
    )
    num_epochs = config.total_updates // len(dataloader)

    if config.use_obs:
        action_decoder = ObsActionDecoder(
            latent_act_dim=actor.num_actions,
            obs_emb_dim=actor.final_encoder_shape[0],
            true_act_dim=dataset.act_dim,
            hidden_dim=config.hidden_dim
        ).to(DEVICE)
    else:
        action_decoder = ActionDecoder(
            latent_act_dim=actor.num_actions,
            true_act_dim=dataset.act_dim,
            hidden_dim=config.hidden_dim
        ).to(DEVICE)

    optim = torch.optim.AdamW(
        params=get_optim_groups(action_decoder, config.weight_decay),
        lr=config.learning_rate,
        fused=True
    )
    eval_env = create_env_from_df(
        hdf5_path=config.data_path,
        backgrounds_path=config.dcs_backgrounds_path,
        backgrounds_split=config.dcs_backgrounds_split,
        frame_stack=bc_config.frame_stack
    )
    print(f"Evaluation Env Observation Space: {eval_env.observation_space}")
    print(f"Evaluation Env Action Space: {eval_env.action_space}")

    # Scheduler
    total_updates = len(dataloader) * num_epochs
    warmup_updates = len(dataloader) * config.warmup_epochs
    scheduler = linear_annealing_with_warmup(
        optimiser=optim,
        warmup_steps=warmup_updates,
        total_steps=total_updates
    )

    
    start_time = time.time()
    total_tokens = 0
    total_steps = 0
    for epoch in trange(num_epochs, desc="Epochs"):
        for batch in dataloader:
            total_tokens += config.batch_size
            total_steps += 1

            obs, _, true_actions = [b.to(DEVICE) for b in batch]
            obs = normalise_img(obs)

            with torch.autocast("cuda", dtype=torch.bfloat16):
                with torch.no_grad():
                    latent_actions, obs_emb = actor(obs)
                if config.use_obs:
                    pred_actions = action_decoder(latent_actions, obs_emb)
                else:
                    pred_actions = action_decoder(latent_actions)
                loss = F.mse_loss(pred_actions, true_actions)
            
            optim.zero_grad(set_to_none=True)
            loss.backward()
            optim.step()
            scheduler.step()

            wandb.log(
                {
                    "decoder/mse_loss": loss.item(),
                    "decoder/throughput": total_tokens / (time.time() - start_time),
                    "decoder/learning_rate": scheduler.get_last_lr()[0],
                    "decoder/epoch": epoch,
                    "decoder/total_steps": total_steps
                }
            )
    actor.eval()
    eval_returns = evaluate_bc(
        env=eval_env,
        actor=actor,
        num_episodes=config.eval_episodes,
        seed=config.eval_seed,
        device=DEVICE,
        action_decoder=action_decoder
    )

    wandb.log(
        {
            "decoder/eval_returns_mean": eval_returns.mean(),
            "decoder/eval_returns_std": eval_returns.std(),
            "decoder/total_steps": total_steps
        }
    )

    return action_decoder

    
@pyrallis.wrap() # type: ignore
def main(config: Config):
    run = wandb.init(
        project=config.project,
        group=config.group,
        name=config.name,
        config=asdict(config),
        save_code=True
    )
    set_seed(config.seed)

    lapo = train_lapo(config=config.lapo, DEVICE=config.device)
    torch.save(lapo.state_dict(), f"saved_models/lams/{config.name}.pth")

    actor = train_bc(lam=lapo, config=config.bc, DEVICE=config.device)
    torch.save(actor.state_dict(), f"saved_models/actors/{config.name}.pth")

    config_path = f"saved_models/configs/{config.name}.yaml"
    with open(config_path, "w") as f:
       yaml.dump(
           asdict(config), f, default_flow_style=False, sort_keys=False # type: ignore
       ) 

    _ = train_act_decoder(actor=actor, config=config.decoder, bc_config=config.bc, DEVICE=config.device)

    run.finish()


if __name__ == "__main__":
    main() # type: ignore<|MERGE_RESOLUTION|>--- conflicted
+++ resolved
@@ -50,12 +50,21 @@
     bc: BCConfig = field(default_factory=BCConfig)
     decoder: DecoderConfig = field(default_factory=DecoderConfig)
 
-<<<<<<< HEAD
-=======
     def __post_init__(self):
         self.name = f"{self.name}-{str(uuid.uuid4())}"
 
->>>>>>> 8fd23242
+
+@dataclass
+class Config:
+    project: str = "weighted_lapo"
+    group: str = "lapo_weighted"
+    name: str = "lapo_weighted"
+    seed: int = 0
+    device: str = "cuda:0"
+    lapo: LAPOConfig = field(default_factory=LAPOConfig)
+    bc: BCConfig = field(default_factory=BCConfig)
+    decoder: DecoderConfig = field(default_factory=DecoderConfig)
+
 
 def train_lapo(config: LAPOConfig, DEVICE: str) -> LAPO:
     dataset = DCSChunkedHeatmapDataset(
@@ -108,13 +117,10 @@
         total_steps=total_updates
     )
 
-<<<<<<< HEAD
     linear_probe = nn.Linear(config.latent_action_dim, dataset.act_dim).to(DEVICE)
-=======
     linear_probe = nn.Sequential(
         nn.Linear(config.latent_action_dim, dataset.act_dim),
     ).to(DEVICE)
->>>>>>> 8fd23242
     probe_optim = torch.optim.Adam(linear_probe.parameters(), lr=config.learning_rate)
 
 
