program: train_decoder.py
method: grid
project: weighted_lapo
<<<<<<< HEAD
name: cheetah-256-w

parameters:
  config_path:
    value: saved_models/configs/cheetah-256-w.yaml
  decoder.load_actor:
    value: True
  decoder.actor_path:
    value: saved_models/actors/cheetah-256-w.pth
  decoder.data_path:
    values:
      - /data/tucana/ms24ha/64px_data_chunked/cheetah-run-scale-easy-video-hard-labeled-1000x2-64px.hdf5
      - /data/tucana/ms24ha/64px_data_chunked/cheetah-run-scale-easy-video-hard-labeled-1000x4-64px.hdf5
      - /data/tucana/ms24ha/64px_data_chunked/cheetah-run-scale-easy-video-hard-labeled-1000x8-64px.hdf5
      - /data/tucana/ms24ha/64px_data_chunked/cheetah-run-scale-easy-video-hard-labeled-1000x16-64px.hdf5
      - /data/tucana/ms24ha/64px_data_chunked/cheetah-run-scale-easy-video-hard-labeled-1000x32-64px.hdf5
      - /data/tucana/ms24ha/64px_data_chunked/cheetah-run-scale-easy-video-hard-labeled-1000x64-64px.hdf5
      - /data/tucana/ms24ha/64px_data_chunked/cheetah-run-scale-easy-video-hard-labeled-1000x128-64px.hdf5
=======
name: humanoid-256-w

parameters:
  config_path:
    value: saved_models/configs/humanoid-256-w.yaml
  decoder.load_actor:
    value: True
  decoder.actor_path:
    value: saved_models/actors/humanoid-256-w.pth
  decoder.data_path:
    values:
      - /data/gemini/ms24ha/64px_data_chunked/hopper-hop-scale-easy-video-hard-labeled-1000x2-64px.hdf5
      - /data/gemini/ms24ha/64px_data_chunked/hopper-hop-scale-easy-video-hard-labeled-1000x4-64px.hdf5
      - /data/gemini/ms24ha/64px_data_chunked/hopper-hop-scale-easy-video-hard-labeled-1000x8-64px.hdf5
      - /data/gemini/ms24ha/64px_data_chunked/hopper-hop-scale-easy-video-hard-labeled-1000x16-64px.hdf5
      - /data/gemini/ms24ha/64px_data_chunked/hopper-hop-scale-easy-video-hard-labeled-1000x32-64px.hdf5
      - /data/gemini/ms24ha/64px_data_chunked/hopper-hop-scale-easy-video-hard-labeled-1000x64-64px.hdf5
      - /data/gemini/ms24ha/64px_data_chunked/hopper-hop-scale-easy-video-hard-labeled-1000x128-64px.hdf5
>>>>>>> 8fd23242
  seed:
    values:
      - 0
      - 1
      - 2
  device:
<<<<<<< HEAD
    value: cuda:3
=======
    value: cuda:7
>>>>>>> 8fd23242
  <|MERGE_RESOLUTION|>--- conflicted
+++ resolved
@@ -1,16 +1,18 @@
 program: train_decoder.py
 method: grid
 project: weighted_lapo
-<<<<<<< HEAD
 name: cheetah-256-w
+name: humanoid-256-w
 
 parameters:
   config_path:
     value: saved_models/configs/cheetah-256-w.yaml
+    value: saved_models/configs/humanoid-256-w.yaml
   decoder.load_actor:
     value: True
   decoder.actor_path:
     value: saved_models/actors/cheetah-256-w.pth
+    value: saved_models/actors/humanoid-256-w.pth
   decoder.data_path:
     values:
       - /data/tucana/ms24ha/64px_data_chunked/cheetah-run-scale-easy-video-hard-labeled-1000x2-64px.hdf5
@@ -20,18 +22,6 @@
       - /data/tucana/ms24ha/64px_data_chunked/cheetah-run-scale-easy-video-hard-labeled-1000x32-64px.hdf5
       - /data/tucana/ms24ha/64px_data_chunked/cheetah-run-scale-easy-video-hard-labeled-1000x64-64px.hdf5
       - /data/tucana/ms24ha/64px_data_chunked/cheetah-run-scale-easy-video-hard-labeled-1000x128-64px.hdf5
-=======
-name: humanoid-256-w
-
-parameters:
-  config_path:
-    value: saved_models/configs/humanoid-256-w.yaml
-  decoder.load_actor:
-    value: True
-  decoder.actor_path:
-    value: saved_models/actors/humanoid-256-w.pth
-  decoder.data_path:
-    values:
       - /data/gemini/ms24ha/64px_data_chunked/hopper-hop-scale-easy-video-hard-labeled-1000x2-64px.hdf5
       - /data/gemini/ms24ha/64px_data_chunked/hopper-hop-scale-easy-video-hard-labeled-1000x4-64px.hdf5
       - /data/gemini/ms24ha/64px_data_chunked/hopper-hop-scale-easy-video-hard-labeled-1000x8-64px.hdf5
@@ -39,16 +29,12 @@
       - /data/gemini/ms24ha/64px_data_chunked/hopper-hop-scale-easy-video-hard-labeled-1000x32-64px.hdf5
       - /data/gemini/ms24ha/64px_data_chunked/hopper-hop-scale-easy-video-hard-labeled-1000x64-64px.hdf5
       - /data/gemini/ms24ha/64px_data_chunked/hopper-hop-scale-easy-video-hard-labeled-1000x128-64px.hdf5
->>>>>>> 8fd23242
   seed:
     values:
       - 0
       - 1
       - 2
   device:
-<<<<<<< HEAD
     value: cuda:3
-=======
     value: cuda:7
->>>>>>> 8fd23242
   